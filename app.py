from flask import Flask, request, jsonify
import numpy as np
from typing import Dict, List, Any, Tuple, Optional
from collections import defaultdict
import heapq
import json
import requests
import logging
from flask_cors import CORS
from dotenv import load_dotenv
import os
import functools


def handle_api_error(func):
    """
    Decorator for API endpoints to catch and handle all exceptions gracefully
    """
    @functools.wraps(func)
    def wrapper(*args, **kwargs):
        try:
            return func(*args, **kwargs)
        except requests.RequestException as e:
            logger.error(f"API Request Error: {str(e)}")
            return jsonify({
                'status': 'error',
                'message': 'Unable to connect to backend service',
                'details': str(e) if DEBUG else "Backend service unavailable"
            }), 503
        except json.JSONDecodeError as e:
            logger.error(f"JSON Parsing Error: {str(e)}")
            return jsonify({
                'status': 'error',
                'message': 'Invalid response format from backend service',
                'details': str(e) if DEBUG else "Data format error"
            }), 502
        except ValueError as e:
            logger.error(f"Value Error: {str(e)}")
            return jsonify({
                'status': 'error',
                'message': 'Invalid input or processing error',
                'details': str(e) if DEBUG else "Processing error"
            }), 400
        except Exception as e:
            import traceback
            error_details = str(e)
            trace = traceback.format_exc()
            logger.error(f"Unexpected Error: {error_details}")
            logger.error(f"Traceback: {trace}")
            
            return jsonify({
                'status': 'error',
                'message': 'An unexpected error occurred',
                'details': error_details if DEBUG else "Internal server error"
            }), 500
    return wrapper

load_dotenv()
logging.basicConfig(
    level=logging.INFO,
    format='%(asctime)s - %(name)s - %(levelname)s - %(message)s'
)
logger = logging.getLogger(__name__)

app = Flask(__name__)
CORS(app)


BACKEND_BASE_URL = os.getenv('BACKEND_BASE_URL')
FILTERED_VARIANTS_ENDPOINT = os.getenv('FILTERED_VARIANTS_ENDPOINT', '/api/v1/traceVenue/variant/filteredVariants')
USER_REQUIREMENTS_BASE_ENDPOINT = os.getenv('USER_REQUIREMENTS_BASE_ENDPOINT', '/api/v1/traceVenue/jobs')
PORT = int(os.getenv('PORT', 5001))
DEBUG = os.getenv('DEBUG', 'False').lower() == 'true'
LOG_LEVEL = os.getenv('LOG_LEVEL', 'INFO')

# Set logging level based on environment variable
logging_level = getattr(logging, LOG_LEVEL.upper(), logging.INFO)
logger.setLevel(logging_level)

logger.info(f"Starting application with backend URL: {BACKEND_BASE_URL}")
logger.info(f"Filtered variants endpoint: {FILTERED_VARIANTS_ENDPOINT}")
logger.info(f"User requirements base endpoint: {USER_REQUIREMENTS_BASE_ENDPOINT}")




class ServiceMatcher:
    def __init__(self):
        pass
    
    def extract_venue_services(self, variant_data):
        """
        Extract services from a venue variant
        
        Args:
            variant_data: Variant data from the API response
            
        Returns:
            Dictionary with service names and their details
        """
        venue_services = {}
        
        # Extract free services
        if "freeServices" in variant_data and isinstance(variant_data["freeServices"], list):
            for service in variant_data["freeServices"]:
                # Add type check to ensure service is a dictionary
                if not isinstance(service, dict):
                    continue
                    
                service_name = service.get("serviceName", "").lower()
                if service_name:
                    service_category = service.get("serviceCategory", "")
                    service_variant = service.get("Variant", "")
                    service_variant_type = service.get("VariantType", "")
                    
                    venue_services[service_name] = {
                        "category": service_category,
                        "variant": service_variant,
                        "variant_type": service_variant_type,
                        "is_paid": False,
                        "price": 0
                    }
        
        if "paidServices" in variant_data and isinstance(variant_data["paidServices"], list):
            for service in variant_data["paidServices"]:
                # Add type check to ensure service is a dictionary
                if not isinstance(service, dict):
                    continue
                    
                service_name = service.get("serviceName", "").lower()
                if service_name:
                    service_category = service.get("serviceCategory", "")
                    service_variant = service.get("Variant", "")
                    service_variant_type = service.get("VariantType", "")
                    price = service.get("Price", "0")
                    
                    try:
                        price_value = float(price)
                    except ValueError:
                        price_value = 0
                    
                    venue_services[service_name] = {
                        "category": service_category,
                        "variant": service_variant,
                        "variant_type": service_variant_type,
                        "is_paid": True,
                        "price": price_value
                    }
        
        return venue_services
    
    def extract_user_services(self, user_requirements_data):
        """
        Extract services from user requirements
        
        Args:
            user_requirements_data: User requirements data from the API
            
        Returns:
            Dictionary with service names and their details
        """
        user_services = {}
        
        if not isinstance(user_requirements_data, dict):
            return user_services
        
        if "data" in user_requirements_data and isinstance(user_requirements_data["data"], dict) and "services" in user_requirements_data["data"]:
            services_list = user_requirements_data["data"]["services"]
            
            if isinstance(services_list, list):
                for service in services_list:
                    # Add type check to ensure service is a dictionary
                    if not isinstance(service, dict):
                        continue
                        
                    service_name = service.get("serviceName", "").lower()
                    if service_name:
                        price = service.get("Price", "0")
                        
                        is_paid = True
                        if isinstance(price, str) and price.lower() == "free":
                            is_paid = False
                            price_value = 0
                        else:
                            try:
                                price_value = float(price)
                            except ValueError:
                                price_value = 0
                        
                        service_category = service.get("serviceCategory", "")
                        service_variant = service.get("Variant", "")
                        service_variant_type = service.get("VariantType", "")
                        
                        user_services[service_name] = {
                            "category": service_category,
                            "variant": service_variant,
                            "variant_type": service_variant_type,
                            "is_paid": is_paid,
                            "price": price_value
                        }
        
        return user_services
    
    def calculate_service_match(self, venue_services, user_services):
        """
        Calculate service match percentage between venue and user services
        
        Args:
            venue_services: Dictionary of venue services
            user_services: Dictionary of user services
            
        Returns:
            Dictionary with match details
        """
        if not user_services:
            return {
                "match_percentage": 100.0,
                "matched_services": [],
                "unmatched_services": []
            }
        
        matched_services = []
        unmatched_services = []
        total_services = len(user_services)
        matched_count = 0
        
        for service_name, user_service in user_services.items():
            if service_name in venue_services:
                venue_service = venue_services[service_name]
                
                
                payment_match = (user_service["is_paid"] == venue_service["is_paid"])
                
                
                variant_match = (not user_service["variant"] or 
                                user_service["variant"].lower() == venue_service["variant"].lower())
                
                variant_type_match = (not user_service["variant_type"] or 
                                     user_service["variant_type"].lower() == venue_service["variant_type"].lower())
                
                if payment_match or variant_match or variant_type_match:
                    matched_count += 1
                    matched_services.append({
                        "name": service_name,
                        "variant": user_service["variant"],
                        "variant_type": user_service["variant_type"],
                        "is_paid": user_service["is_paid"],
                        "payment_match": payment_match,
                        "variant_match": variant_match,
                        "variant_type_match": variant_type_match
                    })
                else:
                    unmatched_services.append({
                        "name": service_name,
                        "variant": user_service["variant"],
                        "variant_type": user_service["variant_type"],
                        "is_paid": user_service["is_paid"],
                        "reason": "Service found but details do not match"
                    })
            else:
                unmatched_services.append({
                    "name": service_name,
                    "variant": user_service["variant"],
                    "variant_type": user_service["variant_type"],
                    "is_paid": user_service["is_paid"],
                    "reason": "Service not available at venue"
                })
        
        match_percentage = (matched_count / total_services * 100) if total_services > 0 else 100.0
        
        return {
            "match_percentage": round(match_percentage, 2),
            "matched_services": matched_services,
            "unmatched_services": unmatched_services
        }

class MenuItem:
    def __init__(self, item_type: str, count: int):
        self.item_type = item_type
        self.count = count

class Subcategory:
    def __init__(self, name: str, items: Dict[str, int]):
        self.name = name
        self.items = items

class Cuisine:
    def __init__(self, name: str, subcategories: Dict[str, Subcategory]):
        self.name = name
        self.subcategories = subcategories
        self.contains_egg = False

class Category:
    def __init__(self, name: str, cuisines: Dict[str, Cuisine]):
        self.name = name
        self.cuisines = cuisines

class UserRequirement:
    def __init__(self, categories: Dict[str, Category]):
        self.categories = categories

class RestaurantPackage:
    def __init__(self, id: str, name: str, categories: Dict[str, Category], price: float, rating: float, package_id: str = "", venue_id: str = ""):
        self.id = id
        self.name = name
        self.categories = categories
        self.price = price
        self.rating = rating
        self.package_id = package_id
        self.venue_id = venue_id 
        

class MatchResult:
    def __init__(self, restaurant_id: str, restaurant_name: str, 
                 overall_match: float, category_matches: Dict[str, float],
                 unmet_requirements: List[Dict[str, Any]], price: float, rating: float, 
                 package_id: str = "", venue_id: str = "",
                 service_match: Dict[str, Any] = None,
                 over_100_categories: Dict[str, Any] = None):  
        self.restaurant_id = restaurant_id  
        self.restaurant_name = restaurant_name
        self.overall_match = overall_match
        self.category_matches = category_matches
        self.unmet_requirements = unmet_requirements
        self.price = price
        self.rating = rating
        self.package_id = package_id
        self.venue_id = venue_id
        self.service_match = service_match or {"match_percentage": 100.0, "matched_services": [], "unmatched_services": []}
        self.over_100_categories = over_100_categories or {}  
    
    def to_dict(self):
        """Convert MatchResult to dictionary for JSON serialization"""
        return {
            "variant_id": self.restaurant_id,  
            "variant_name": self.restaurant_name,
            "overall_match": self.overall_match,
            "match_percentage": round(self.overall_match * 100, 2), 
            "service_match_percentage": round(self.service_match.get("match_percentage", 100.0), 2),
            "category_matches": {k: round(v * 100, 2) for k, v in self.category_matches.items()}, 
            "unmet_requirements": self.unmet_requirements,
            "unmet_services": self.service_match.get("unmatched_services", []),
            "over_100_categories": self.over_100_categories,  
            "price": self.price,
            "rating": self.rating,
            "package_id": self.package_id,
            "venue_id": self.venue_id
        }
class ItemPopularityAnalyzer:
    def __init__(self):
        self.item_counts = defaultdict(int)
        self.item_details = {}
        self.category_counts = defaultdict(int)
        self.cuisine_counts = defaultdict(int)
        self.subcategory_counts = defaultdict(int)
    
    def analyze_variants(self, variants):
        """
        Analyze all variants to get item popularity data
        """
        if not isinstance(variants, list):
            logger.warning(f"Expected list of variants, got {type(variants)}")
            return {}
        
        for variant in variants:
            if not isinstance(variant, dict):
                continue
            
            try:
                variant_items = self._extract_items_from_variant(variant)
                
                for item_name, item_data in variant_items.items():
                    self.item_counts[item_name] += 1
                    
                    if item_name not in self.item_details:
                        self.item_details[item_name] = item_data
                    
                    # Count categories, cuisines, subcategories
                    if 'category' in item_data:
                        self.category_counts[item_data['category']] += 1
                    if 'cuisine' in item_data:
                        self.cuisine_counts[item_data['cuisine']] += 1
                    if 'subcategory' in item_data:
                        self.subcategory_counts[item_data['subcategory']] += 1
                        
            except Exception as e:
                logger.error(f"Error processing variant {variant.get('_id', 'unknown')}: {str(e)}")
                continue
        
        return self._generate_popularity_report()
    
    def _extract_items_from_variant(self, variant):
        """
        Extract all menu items from a variant
        """
        variant_items = {}
        
        # Handle availableMenuCount structure
        available_menu_count = variant.get("availableMenuCount")
        if available_menu_count:
            self._process_menu_count_data(available_menu_count, variant_items)
        
        # Handle direct menuSections if present
        menu_sections = variant.get("menuSections", [])
        if isinstance(menu_sections, list):
            for section in menu_sections:
                if isinstance(section, dict):
                    self._process_menu_section(section, variant_items)
        
        return variant_items
    
    def _process_menu_count_data(self, menu_data, variant_items):
        """
        Process menu count data structure - handles both dict and list formats
        """
        if isinstance(menu_data, list):
            for section in menu_data:
                if isinstance(section, dict):
                    self._process_menu_section(section, variant_items)
        elif isinstance(menu_data, dict):
            # Handle direct count dictionary or section with subcategoriesByCuisine
            if "subcategoriesByCuisine" in menu_data:
                self._process_menu_section(menu_data, variant_items)
            else:
                # Direct count dictionary - treat as general menu items
                self._process_count_dict(menu_data, variant_items, "Menu Items", "General", "General")
    
    def _process_menu_section(self, section, variant_items):
        """
        Process a menu section with subcategoriesByCuisine structure
        """
        section_name = section.get("name", "Menu Items")
        
        subcategories_by_cuisine = section.get("subcategoriesByCuisine", {})
        
        for cuisine_name, subcategories in subcategories_by_cuisine.items():
            if isinstance(subcategories, list):
                for subcategory in subcategories:
                    if isinstance(subcategory, dict):
                        subcategory_name = subcategory.get("name", "General")
                        
                        # Process count data
                        count_data = subcategory.get("count", {})
                        if isinstance(count_data, dict):
                            self._process_count_dict(count_data, variant_items, section_name, cuisine_name, subcategory_name)
                        
                        # Process items list if present
                        items_list = subcategory.get("items", [])
                        if isinstance(items_list, list):
                            self._process_items_list(items_list, variant_items, section_name, cuisine_name, subcategory_name)
    
    def _process_count_dict(self, count_dict, variant_items, category, cuisine, subcategory):
        """
        Process a count dictionary and extract item types with counts
        """
        if not isinstance(count_dict, dict):
            return
            
        for item_type, count in count_dict.items():
            # Fix: Handle the case where count might be a dict instead of int
            if isinstance(count, dict):
                # If count is a dict, sum up all its values
                count_value = sum(v for v in count.values() if isinstance(v, (int, float)))
            elif isinstance(count, (int, float)):
                count_value = count
            else:
                # If count is neither dict nor number, skip
                logger.warning(f"Unexpected count type for {item_type}: {type(count)}")
                continue
                
            if count_value > 0:
                variant_items[item_type] = {
                    'category': category,
                    'cuisine': cuisine,
                    'subcategory': subcategory,
                    'count': count_value,
                    'type': 'count_based'
                }
    
    def _process_items_list(self, items_list, variant_items, category, cuisine, subcategory):
        """
        Process a list of items with detailed information
        """
        for item in items_list:
            if isinstance(item, dict):
                item_name = item.get("name", "Unknown Item")
                item_types = item.get("itemTypes", [])
                
                variant_items[item_name] = {
                    'category': category,
                    'cuisine': cuisine,
                    'subcategory': subcategory,
                    'description': item.get("description", ""),
                    'item_types': item_types,
                    'type': 'detailed_item'
                }
    
    def _generate_popularity_report(self):
        """
        Generate popularity report based on collected data
        """
        total_variants = len(set(self.item_counts.values())) if self.item_counts else 1
        
        popular_items = []
        for item_name, count in self.item_counts.items():
            popularity_percentage = (count / total_variants) * 100 if total_variants > 0 else 0
            
            item_info = self.item_details.get(item_name, {})
            popular_items.append({
                'name': item_name,
                'count': count,
                'popularity_percentage': round(popularity_percentage, 2),
                'category': item_info.get('category', 'Unknown'),
                'cuisine': item_info.get('cuisine', 'Unknown'),
                'subcategory': item_info.get('subcategory', 'Unknown'),
                'type': item_info.get('type', 'unknown')
            })
        
        # Sort by popularity
        popular_items.sort(key=lambda x: x['count'], reverse=True)
        
        return {
            'popular_items': popular_items[:20],  # Top 20 most popular items
            'total_unique_items': len(self.item_counts),
            'category_distribution': dict(self.category_counts),
            'cuisine_distribution': dict(self.cuisine_counts),
            'subcategory_distribution': dict(self.subcategory_counts)
        }


def add_item_popularity_to_response(restaurant_packages_data):
    """
    Add item popularity analysis to the response
    """
    try:
        if not isinstance(restaurant_packages_data, dict) or 'variants' not in restaurant_packages_data:
            return {}
        
        analyzer = ItemPopularityAnalyzer()
        return analyzer.analyze_variants(restaurant_packages_data['variants'])
    
    except Exception as e:
        logger.error(f"Error in add_item_popularity_to_response: {str(e)}")
        return {}
            
class OptimizedRestaurantMatcher:
    def __init__(self, threshold: float = 0.7, top_n: int = 10):
        self.threshold = threshold
        self.top_n = top_n
    
    def flatten_requirements(self, user_req):
        """Convert hierarchical user requirements to a flat dictionary"""
        flat_req = {}
        total_items = 0
        
        for cat_name, category in user_req.categories.items():
            for cuisine_name, cuisine in category.cuisines.items():
                for subcat_name, subcategory in cuisine.subcategories.items():
                    for item_type, count in subcategory.items.items():
                        if count > 0: 
                            key = f"{cat_name}|{cuisine_name}|{subcat_name}|{item_type}"
                            flat_req[key] = count
                            total_items += count
        
        return flat_req, total_items
    
    def flatten_restaurant(self, restaurant):
        """Convert hierarchical restaurant offerings to a flat dictionary"""
        flat_offerings = {}
        
        for cat_name, category in restaurant.categories.items():
            for cuisine_name, cuisine in category.cuisines.items():
                for subcat_name, subcategory in cuisine.subcategories.items():
                    for item_type, count in subcategory.items.items():
                        if count > 0: 
                            key = f"{cat_name}|{cuisine_name}|{subcat_name}|{item_type}"
                            flat_offerings[key] = count
        
        return flat_offerings
    
    def calculate_match(self, flat_user_req, flat_restaurant, total_user_items):
        """Calculate match score using flattened representations"""
        matched_items = 0
        category_matches = defaultdict(float)
        category_totals = defaultdict(int)
        category_restaurant_totals = defaultdict(int)  
        unmet_requirements = []
        over_100_categories = {}  
        
        for key, user_count in flat_user_req.items():
            rest_count = flat_restaurant.get(key, 0)
            
            cat_name, cuisine_name, subcat_name, item_type = key.split('|')
            
            if rest_count >= user_count:
                matched_items += user_count
                item_match = 1.0
            else:
                matched_items += rest_count
                item_match = rest_count / user_count if user_count > 0 else 0
                
                if rest_count < user_count:
                    unmet_requirements.append({
                        "level": "item",
                        "category": cat_name,
                        "cuisine": cuisine_name,
                        "subcategory": subcat_name,
                        "item_type": item_type,
                        "requested": user_count,
                        "available": rest_count,
                        "shortfall": user_count - rest_count,
                        "message": f"Insufficient {item_type} in {subcat_name}: need {user_count}, have {rest_count}"
                    })
            
            category_key = cat_name
            category_totals[category_key] += user_count
            category_restaurant_totals[category_key] += rest_count
            category_matches[category_key] += item_match * user_count
            
            cuisine_key = f"{cat_name}|{cuisine_name}"
            category_totals[cuisine_key] += user_count
            category_restaurant_totals[cuisine_key] += rest_count  
            category_matches[cuisine_key] += item_match * user_count
            
            subcat_key = f"{cat_name}|{cuisine_name}|{subcat_name}"
            category_totals[subcat_key] += user_count
            category_restaurant_totals[subcat_key] += rest_count  
            category_matches[subcat_key] += item_match * user_count
        
        for key, rest_count in flat_restaurant.items():
            if key not in flat_user_req and rest_count > 0:
                cat_name, cuisine_name, subcat_name, item_type = key.split('|')
                
                category_key = cat_name
                if category_key not in category_restaurant_totals:
                    category_restaurant_totals[category_key] = 0
                category_restaurant_totals[category_key] += rest_count
                
                cuisine_key = f"{cat_name}|{cuisine_name}"
                if cuisine_key not in category_restaurant_totals:
                    category_restaurant_totals[cuisine_key] = 0
                category_restaurant_totals[cuisine_key] += rest_count
                
                subcat_key = f"{cat_name}|{cuisine_name}|{subcat_name}"
                if subcat_key not in category_restaurant_totals:
                    category_restaurant_totals[subcat_key] = 0
                category_restaurant_totals[subcat_key] += rest_count
        
        for key in category_matches:
            if category_totals[key] > 0:
                category_matches[key] = category_matches[key] / category_totals[key]
        
        for key in category_totals:  
            if '|' not in key:
                user_total = category_totals.get(key, 0)
                rest_total = category_restaurant_totals.get(key, 0)
                
                if user_total > 0:
                    if rest_total > user_total:
                        actual_percentage = (rest_total / user_total) * 100
                        over_100_categories[key] = {
                            "category_name": key,
                            "user_requested": user_total,
                            "restaurant_offers": rest_total,
                            "match_percentage": round(actual_percentage, 2),
                            "additional_items": rest_total - user_total
                        }
        
        overall_match = matched_items / total_user_items if total_user_items > 0 else 0
        
        return overall_match, dict(category_matches), unmet_requirements, over_100_categories

    def score_restaurants(self, user_req, restaurant_packages):
        """Score and rank restaurant packages against user requirements"""
        flat_user_req, total_user_items = self.flatten_requirements(user_req)

        all_matches = []
        
        for restaurant in restaurant_packages:
            flat_restaurant = self.flatten_restaurant(restaurant)
            
            overall_match, category_matches, unmet_requirements, over_100_categories = self.calculate_match(
                flat_user_req, flat_restaurant, total_user_items
            )
            
            venue_id = getattr(restaurant, 'venue_id', "")
            
            match_result = MatchResult(
                restaurant_id=restaurant.id,
                restaurant_name=restaurant.name,
                overall_match=overall_match,
                category_matches=category_matches,
                unmet_requirements=unmet_requirements,
                price=restaurant.price,
                rating=restaurant.rating,
                package_id=restaurant.package_id,
                venue_id=venue_id,
                over_100_categories=over_100_categories  
            )
            
            all_matches.append((overall_match, restaurant.id, match_result))
        
        results = []
        sorted_matches = sorted(all_matches, key=lambda x: x[0], reverse=True)
        for _, _, match_result in sorted_matches:
            results.append(match_result)
        
        return results
    

class ItemPopularityAnalyzer:
    """
    Efficiently calculates item popularity across restaurant variants
    Time Complexity: O(n*m) where n = variants, m = avg items per variant
    Space Complexity: O(k) where k = unique items
    """
    
    def __init__(self):
        self.item_stats = {}
        self.total_variants = 0
    
    def analyze_variants(self, variants_data):
        """
        Analyze all variants and calculate item popularity
        
        Args:
            variants_data: List of variant dictionaries from API
            
        Returns:
            Dictionary with item statistics and popularity percentages
        """
        self.item_stats = {}
        self.total_variants = len(variants_data)
        
        if self.total_variants == 0:
            return {"items": [], "total_variants": 0}
        
        for variant in variants_data:
            if not isinstance(variant, dict):
                continue
                
            variant_items = self._extract_items_from_variant(variant)
            
            for item_key, item_data in variant_items.items():
                if item_key not in self.item_stats:
                    self.item_stats[item_key] = {
                        "count": 0,
                        "total_quantity": 0,
                        "item_name": item_data["name"],
                        "category": item_data["category"],
                        "cuisine": item_data["cuisine"],
                        "subcategory": item_data["subcategory"]
                    }
                
                self.item_stats[item_key]["count"] += 1
                self.item_stats[item_key]["total_quantity"] += item_data["quantity"]
        
        return self._prepare_popularity_response()
    
    def _extract_items_from_variant(self, variant):
        """
        Extract all items from a single variant
        Handles both availableMenuCount and menuSections formats
        
        Returns:
            Dictionary of items with their details
        """
        variant_items = {}
        
        available_menu_count = variant.get("availableMenuCount")
        if available_menu_count:
            self._process_menu_count_data(available_menu_count, variant_items)
        
        menu_sections = variant.get("menuSections", [])
        if isinstance(menu_sections, list):
            for section in menu_sections:
                if isinstance(section, dict):
                    section_name = section.get("name", "General")
                    
                    subcategories_by_cuisine = section.get("subcategoriesByCuisine", {})
                    for cuisine_name, subcategories in subcategories_by_cuisine.items():
                        if isinstance(subcategories, list):
                            for subcat in subcategories:
                                if isinstance(subcat, dict):
                                    subcat_name = subcat.get("name", "General")
                                    counts = subcat.get("availableMenuCount", subcat.get("count", {}))
                                    
                                    self._process_item_counts(
                                        counts, variant_items, 
                                        section_name, cuisine_name, subcat_name
                                    )
                    
                    section_counts = section.get("availableMenuCount", section.get("count", {}))
                    if section_counts:
                        self._process_item_counts(
                            section_counts, variant_items,
                            section_name, "General", "General"
                        )
        
        return variant_items
    
    def _process_menu_count_data(self, menu_count_data, variant_items, 
                                category="General", cuisine="General", subcategory="General"):
        """Process menu count data in various formats"""
        if isinstance(menu_count_data, dict):
            self._process_item_counts(menu_count_data, variant_items, category, cuisine, subcategory)
        elif isinstance(menu_count_data, list):
            for item in menu_count_data:
                if isinstance(item, dict):
                    if "name" in item:
                        item_name = item.get("name")
                        count = item.get("count", 0)
                        if count > 0:
                            self._add_item_to_stats(
                                item_name, count, variant_items,
                                category, cuisine, subcategory
                            )
                    else:
                        self._process_menu_count_data(item, variant_items, category, cuisine, subcategory)
    
    def _process_item_counts(self, counts_dict, variant_items, category, cuisine, subcategory):
        """Process a dictionary of item counts"""
        if not isinstance(counts_dict, dict):
            return
            
        for item_name, count in counts_dict.items():
            if isinstance(count, (int, float)) and count > 0:
                self._add_item_to_stats(
                    item_name, count, variant_items,
                    category, cuisine, subcategory
                )
    
    def _add_item_to_stats(self, item_name, quantity, variant_items, category, cuisine, subcategory):
        """Add an item to the variant's item collection"""
        item_key = f"{category}|{cuisine}|{subcategory}|{item_name}"
        
        if item_key not in variant_items:
            variant_items[item_key] = {
                "name": item_name,
                "category": category,
                "cuisine": cuisine, 
                "subcategory": subcategory,
                "quantity": quantity
            }
        else:
            variant_items[item_key]["quantity"] += quantity
    
    def _prepare_popularity_response(self):
        """
        Prepare the final response with popularity percentages
        Sorted by popularity (most common first)
        """
        items_list = []
        
        for item_key, stats in self.item_stats.items():
            popularity_percentage = (stats["count"] / self.total_variants) * 100
            avg_quantity = stats["total_quantity"] / stats["count"] if stats["count"] > 0 else 0
            
            items_list.append({
                "item_id": item_key,
                "item_name": stats["item_name"],
                "category": stats["category"],
                "cuisine": stats["cuisine"],
                "subcategory": stats["subcategory"],
                "variants_count": stats["count"],
                "popularity_percentage": round(popularity_percentage, 2),
                "total_quantity_across_variants": stats["total_quantity"],
                "average_quantity_per_variant": round(avg_quantity, 2)
            })
        
        items_list.sort(key=lambda x: x["popularity_percentage"], reverse=True)
        
        return {
            "items": items_list,
            "total_variants": self.total_variants,
            "total_unique_items": len(items_list)
        }

def add_item_popularity_to_response(restaurant_packages_data):
    """
    Add item popularity analysis to your existing response
    
    Args:
        restaurant_packages_data: The data returned from fetch_filtered_variants()
        
    Returns:
        Dictionary with item popularity statistics
    """
    if not isinstance(restaurant_packages_data, dict) or 'variants' not in restaurant_packages_data:
        return {"items": [], "total_variants": 0, "total_unique_items": 0}
    
    analyzer = ItemPopularityAnalyzer()
    return analyzer.analyze_variants(restaurant_packages_data['variants'])
    
    
def parse_user_requirements(user_requirements_data, count_field="count"):
    """Convert API JSON data to UserRequirement object
    Handles both menuSections format and availableMenuCount/count format
    
    Args:
        user_requirements_data: User requirements data in the format provided in the example
        count_field: Field name to look for counts ("count" for user requirements, 
                    "availableMenuCount" for restaurant variants)
        
    Returns:
        UserRequirement object that can be used by the matcher
    """
    try:
        categories = {}
    
        if isinstance(user_requirements_data, list) and len(user_requirements_data) > 0:
            
            for section in user_requirements_data:
                if not isinstance(section, dict):
                    continue
                    
                cat_name = section.get("name", "Uncategorized")
                cuisines = {}
                
                subcategories_by_cuisine = section.get("subcategoriesByCuisine", {})
                for cuisine_name, subcategory_list in subcategories_by_cuisine.items():
                    cuisine_subcategories = {}
                    
                    if not isinstance(subcategory_list, list):
                        continue
                        
                    for subcategory_data in subcategory_list:
                        if not isinstance(subcategory_data, dict):
                            continue
                            
                        subcat_name = subcategory_data.get("name", "General")
                        
                        item_counts_data = subcategory_data.get(count_field, {})
                        items = {}
                        
                        if isinstance(item_counts_data, dict):
                            for item_type, count in item_counts_data.items():
                                try:
                                    count_val = int(count) if count else 0
                                    if count_val > 0:
                                        items[item_type] = count_val
                                except (ValueError, TypeError):
                                    logger.warning(f"Invalid count value for item {item_type}: {count}")
                                    continue
                                    
                        elif isinstance(item_counts_data, list):
                            for item_data in item_counts_data:
                                if isinstance(item_data, dict):
                                    item_type = item_data.get("name", "Unknown")
                                    try:
                                        count = int(item_data.get("count", 0))
                                        if count > 0:
                                            items[item_type] = count
                                    except (ValueError, TypeError):
                                        logger.warning(f"Invalid count value for item {item_type}")
                                        continue
                        
                        if items:
                            cuisine_subcategories[subcat_name] = Subcategory(subcat_name, items)
                    
                    if cuisine_subcategories:
                        cuisine = Cuisine(cuisine_name, cuisine_subcategories)
                        if isinstance(item_counts_data, dict):
                            cuisine.contains_egg = "Egg" in item_counts_data and item_counts_data.get("Egg", 0) > 0
                        elif isinstance(item_counts_data, list):
                            cuisine.contains_egg = any(
                                item.get("name") == "Egg" and item.get("count", 0) > 0
                                for item in item_counts_data if isinstance(item, dict)
                            )
                        cuisines[cuisine_name] = cuisine
                
                if cuisines:
                    categories[cat_name] = Category(cat_name, cuisines)
    
        elif isinstance(user_requirements_data, dict):
            if count_field in user_requirements_data:
                count_data = user_requirements_data.get(count_field, [])
                
                if isinstance(count_data, list):
                    
                    for category_count in count_data:
                        if not isinstance(category_count, dict):
                            continue
                            
                        cat_name = category_count.get("name", "Uncategorized")
                        counts_data = category_count.get(count_field, {})
                        
                        cuisine_name = "General"
                        subcat_name = "General"
                        
                        items = {}
                        if isinstance(counts_data, dict):
                            for item_type, count in counts_data.items():
                                if count > 0:
                                    items[item_type] = count
                        elif isinstance(counts_data, list):
                            for item_data in counts_data:
                                if isinstance(item_data, dict):
                                    item_type = item_data.get("name", "Unknown")
                                    count = item_data.get("count", 0)
                                    if count > 0:
                                        items[item_type] = count
                        
                        if items:
                            if cat_name not in categories:
                                categories[cat_name] = Category(cat_name, {})
                            
                            cuisine_subcategories = {subcat_name: Subcategory(subcat_name, items)}
                            cuisine = Cuisine(cuisine_name, cuisine_subcategories)
                            
                            if isinstance(counts_data, dict):
                                cuisine.contains_egg = "Egg" in counts_data and counts_data.get("Egg", 0) > 0
                            elif isinstance(counts_data, list):
                                cuisine.contains_egg = any(
                                    item.get("name") == "Egg" and item.get("count", 0) > 0
                                    for item in counts_data if isinstance(item, dict)
                                )
                            
                            categories[cat_name].cuisines[cuisine_name] = cuisine
                
                elif isinstance(count_data, dict):
                    cat_name = "Menu Items"
                    cuisine_name = "General"
                    subcat_name = "General"
                    
                    items = {}
                    for item_type, count in count_data.items():
                        if count > 0:
                            items[item_type] = count
                    
                    if items:
                        if cat_name not in categories:
                            categories[cat_name] = Category(cat_name, {})
                        
                        cuisine_subcategories = {subcat_name: Subcategory(subcat_name, items)}
                        cuisine = Cuisine(cuisine_name, cuisine_subcategories)
                        cuisine.contains_egg = "Egg" in count_data and count_data.get("Egg", 0) > 0
                        
                        categories[cat_name].cuisines[cuisine_name] = cuisine
            
            elif "data" in user_requirements_data:
                if "menuSections" in user_requirements_data["data"]:
                    return parse_user_requirements(user_requirements_data["data"]["menuSections"], count_field)
                elif count_field in user_requirements_data["data"]:
                    return parse_user_requirements({"count_field": user_requirements_data["data"][count_field]}, count_field)
                for key, value in user_requirements_data["data"].items():
                    if isinstance(value, list) and len(value) > 0:
                        result = parse_user_requirements(value, count_field)
                        if result.categories:
                            return result
                    elif isinstance(value, dict):
                        result = parse_user_requirements(value, count_field)
                        if result.categories:
                            return result
            
            else:
                for key, value in user_requirements_data.items():
                    if key == count_field:
                        return parse_user_requirements({count_field: value}, count_field)
                    elif isinstance(value, list) and len(value) > 0 and isinstance(value[0], dict) and "name" in value[0]:
                        return parse_user_requirements(value, count_field)
                    elif isinstance(value, dict) and count_field in value:
                        return parse_user_requirements({count_field: value[count_field]}, count_field)
                    elif isinstance(value, dict):
                        result = parse_user_requirements(value, count_field)
                        if result.categories:
                            return result
        
        return UserRequirement(categories)
    except Exception as e:
        logger.error(f"Error parsing user requirements: {str(e)}")
        return UserRequirement({})    
    
def get_cuisine_name_by_id(cuisine_id):
    """
    Maps cuisine IDs to cuisine names
    In a real implementation, this could fetch the cuisine name from a database or cache
    
    Args:
        cuisine_id: Cuisine ID from the API
    
    Returns:
        Cuisine name
    """

    cuisine_mapping = {
    "67ac7d222ee4b070bd485694": "Indian",
    "67ac7d292ee4b070bd485696": "Italian",
    "67ad9f22af8c34b3272d8cb2": "Continental",
    "67aeda63d3af1523c01ef462": "Chinese",
    "67dba24c024b2035f1d88ec0": "North Indian / Punjabi",
    "67dba279024b2035f1d88ec9": "Mughlai / North Indian",
    "67dba33c024b2035f1d88f32": "Maharashtrian / South India",
    "67dba444024b2035f1d88f95": "Asian / Chinese",
    "67dba51f024b2035f1d89005": "Japanese / Fusion",
    "67dba648024b2035f1d89134": "Continental / European",
    "67e6853b4fc3da47168b4845": "American"
    }

    return cuisine_mapping.get(cuisine_id, "Other")

def api_to_user_requirements(api_response, is_user_requirement=True):
    """
    Convert the API response to the format expected by the matcher
    Handles different possible structures of the API response
    
    Args:
        api_response: Full API response 
        is_user_requirement: Boolean indicating if this is user requirement data (True) 
                            or restaurant variant data (False)
        
    Returns:
        UserRequirement object
    """
    
    count_field = "count" if is_user_requirement else "availableMenuCount"
    
    # Add check for string type
    if isinstance(api_response, str):
        logger.warning(f"api_to_user_requirements received string instead of dict: {api_response[:100]}...")
        try:
            # Try to parse the string as JSON if it looks like JSON
            if api_response.strip().startswith('{') and api_response.strip().endswith('}'):
                api_response = json.loads(api_response)
            else:
                return UserRequirement({})
        except:
            return UserRequirement({})
    
    if not isinstance(api_response, dict):
        return UserRequirement({})
    
    if "menuSections" in api_response:
        return parse_user_requirements(api_response.get("menuSections", []), count_field)
    
    elif "data" in api_response and isinstance(api_response["data"], dict) and "menuSections" in api_response.get("data", {}):
        return parse_user_requirements(api_response.get("data", {}).get("menuSections", []), count_field)
    
    elif count_field in api_response:
        return parse_user_requirements({count_field: api_response.get(count_field, [])}, count_field)
    
    elif "data" in api_response and isinstance(api_response["data"], dict) and count_field in api_response.get("data", {}):
        return parse_user_requirements({count_field: api_response.get("data", {}).get(count_field, [])}, count_field)
    
    elif "variants" in api_response and len(api_response.get("variants", [])) > 0:
        first_variant = api_response.get("variants", [])[0]
        if isinstance(first_variant, dict) and count_field in first_variant:
            return parse_user_requirements({count_field: first_variant.get(count_field, [])}, count_field)
    
    return UserRequirement({})


def adapt_restaurant_data_updated(api_response):
    """
    Adapts the API response format to match what the restaurant matcher expects
    Handles both dictionary and list formats for availableMenuCount
    Now also extracts and stores venueId which is directly in the variant object
    Simplified to handle JSON data only, no Mongoose objects
    """
    adapted_data = []
    
    if not isinstance(api_response, dict):
        return adapted_data
    
    original_variants = {}
    
    variants = api_response.get('variants', [])
    if not isinstance(variants, list):
        return adapted_data
    
    for variant in variants:
        if not isinstance(variant, dict):
            continue
            
        venue_id = variant.get("venueId", "")
        variant_id = variant.get("_id", "")
        
        if variant_id:
            original_variants[variant_id] = variant
        
        restaurant = {
            "id": variant_id,
            "name": variant.get("name", ""),
            "price": float(variant.get("cost", 0.0)),
            "rating": 0.0,  
            "package_id": variant.get("packageId", ""),
            "venue_id": venue_id,  
            "categories": {},
            "paid_services": variant.get("paidServices", []),
            "free_services": variant.get("freeServices", [])
        }
        
        found_menu_items = False
        available_menu_count = variant.get("availableMenuCount")
        
        if available_menu_count is None and "data" in variant and isinstance(variant["data"], dict):
            available_menu_count = variant["data"].get("availableMenuCount")
        
        if available_menu_count is not None:
            menu_sections = []
            
            if isinstance(available_menu_count, dict):
                menu_sections = [{"name": "Menu Items", "availableMenuCount": available_menu_count}]
            elif isinstance(available_menu_count, list):
                menu_sections = available_menu_count
            
            for menu_section in menu_sections:
                if isinstance(menu_section, dict):
                    cat_name = menu_section.get("name", "Uncategorized")
                    
                    if cat_name not in restaurant["categories"]:
                        restaurant["categories"][cat_name] = {"cuisines": {}}
                    
                    if "subcategoriesByCuisine" in menu_section:
                        for cuisine_name, subcategory_list in menu_section.get("subcategoriesByCuisine", {}).items():
                            if cuisine_name not in restaurant["categories"][cat_name]["cuisines"]:
                                restaurant["categories"][cat_name]["cuisines"][cuisine_name] = {
                                    "subcategories": {},
                                    "contains_egg": False
                                }
                            
                            for subcategory_data in subcategory_list:
                                subcat_name = subcategory_data.get("name", "General")
                                
                                if subcat_name not in restaurant["categories"][cat_name]["cuisines"][cuisine_name]["subcategories"]:
                                    restaurant["categories"][cat_name]["cuisines"][cuisine_name]["subcategories"][subcat_name] = {
                                        "items": {}
                                    }
                                
                                count_data = subcategory_data.get("availableMenuCount", subcategory_data.get("count", {}))
                                
                                if isinstance(count_data, dict):
                                    for item_type, count in count_data.items():
                                        if count > 0:
                                            restaurant["categories"][cat_name]["cuisines"][cuisine_name]["subcategories"][subcat_name]["items"][item_type] = count
                                            found_menu_items = True
                                            
                                            if item_type == "Egg" and count > 0:
                                                restaurant["categories"][cat_name]["cuisines"][cuisine_name]["contains_egg"] = True
                                elif isinstance(count_data, list):
                                    for item in count_data:
                                        if isinstance(item, dict):
                                            item_type = item.get("name", "Unknown")
                                            count = item.get("count", 0)
                                            if count > 0:
                                                restaurant["categories"][cat_name]["cuisines"][cuisine_name]["subcategories"][subcat_name]["items"][item_type] = count
                                                found_menu_items = True
                                                
                                                if item_type == "Egg" and count > 0:
                                                    restaurant["categories"][cat_name]["cuisines"][cuisine_name]["contains_egg"] = True
                    elif "availableMenuCount" in menu_section or "count" in menu_section:
                        count_data = menu_section.get("availableMenuCount", menu_section.get("count", {}))
                        cuisine_name = "General"
                        subcat_name = "General"
                        
                        if cuisine_name not in restaurant["categories"][cat_name]["cuisines"]:
                            restaurant["categories"][cat_name]["cuisines"][cuisine_name] = {
                                "subcategories": {},
                                "contains_egg": False
                            }
                            
                        if subcat_name not in restaurant["categories"][cat_name]["cuisines"][cuisine_name]["subcategories"]:
                            restaurant["categories"][cat_name]["cuisines"][cuisine_name]["subcategories"][subcat_name] = {
                                "items": {}
                            }
                        
                        if isinstance(count_data, dict):
                            for item_type, count in count_data.items():
                                if count > 0:
                                    restaurant["categories"][cat_name]["cuisines"][cuisine_name]["subcategories"][subcat_name]["items"][item_type] = count
                                    found_menu_items = True
                                    
                                    if item_type == "Egg" and count > 0:
                                        restaurant["categories"][cat_name]["cuisines"][cuisine_name]["contains_egg"] = True
                        elif isinstance(count_data, list):
                            for item in count_data:
                                if isinstance(item, dict):
                                    item_type = item.get("name", "Unknown")
                                    count = item.get("count", 0)
                                    if count > 0:
                                        restaurant["categories"][cat_name]["cuisines"][cuisine_name]["subcategories"][subcat_name]["items"][item_type] = count
                                        found_menu_items = True
                                        
                                        if item_type == "Egg" and count > 0:
                                            restaurant["categories"][cat_name]["cuisines"][cuisine_name]["contains_egg"] = True
        
        if not found_menu_items:
            cat_name = "Menu Items"
            cuisine_name = "General"
            subcat_name = "General"
            
            if cat_name not in restaurant["categories"]:
                restaurant["categories"][cat_name] = {"cuisines": {}}
            
            if cuisine_name not in restaurant["categories"][cat_name]["cuisines"]:
                restaurant["categories"][cat_name]["cuisines"][cuisine_name] = {
                    "subcategories": {},
                    "contains_egg": False
                }
            
            if subcat_name not in restaurant["categories"][cat_name]["cuisines"][cuisine_name]["subcategories"]:
                restaurant["categories"][cat_name]["cuisines"][cuisine_name]["subcategories"][subcat_name] = {
                    "items": {}
                }
    
            restaurant["categories"][cat_name]["cuisines"][cuisine_name]["subcategories"][subcat_name]["items"] = {}
            found_menu_items = True
            
        if restaurant["name"] and restaurant["id"]:
            adapted_data.append(restaurant)
    
    api_response["_original_variants"] = original_variants
    
    return adapted_data
        
def _add_menu_item_to_restaurant(restaurant, item_type, count):
    """Helper function to add a menu item to a restaurant structure"""
    cat_name = "Menu Items"  
    cuisine_name = "General"  
    subcat_name = "General"   
    
    if cat_name not in restaurant["categories"]:
        restaurant["categories"][cat_name] = {"cuisines": {}}
    
    if cuisine_name not in restaurant["categories"][cat_name]["cuisines"]:
        restaurant["categories"][cat_name]["cuisines"][cuisine_name] = {
            "subcategories": {},
            "contains_egg": False
        }
    
    if subcat_name not in restaurant["categories"][cat_name]["cuisines"][cuisine_name]["subcategories"]:
        restaurant["categories"][cat_name]["cuisines"][cuisine_name]["subcategories"][subcat_name] = {
            "items": {}
        }
    
    restaurant["categories"][cat_name]["cuisines"][cuisine_name]["subcategories"][subcat_name]["items"][item_type] = count
    
    if item_type == "Egg" and count > 0:
        restaurant["categories"][cat_name]["cuisines"][cuisine_name]["contains_egg"] = True

def parse_restaurant_packages(restaurant_data):
    """Convert API JSON data to RestaurantPackage objects"""
    restaurant_packages = []
    
    for idx, rest_data in enumerate(restaurant_data):
       
        categories = {}
        
        for cat_name, cat_data in rest_data.get("categories", {}).items():
            cuisines = {}
            
            for cuisine_name, cuisine_data in cat_data.get("cuisines", {}).items():
                subcategories = {}
                
                for subcat_name, subcat_data in cuisine_data.get("subcategories", {}).items():
                    items = subcat_data.get("items", {})
                
                    subcategories[subcat_name] = Subcategory(subcat_name, items)
                
                cuisine = Cuisine(cuisine_name, subcategories)
                cuisine.contains_egg = cuisine_data.get("contains_egg", False)
                cuisines[cuisine_name] = cuisine
            
            categories[cat_name] = Category(cat_name, cuisines)
        
        restaurant = RestaurantPackage(
            id=rest_data.get("id", ""),
            name=rest_data.get("name", ""),
            categories=categories,
            price=float(rest_data.get("price", 0.0)),
            rating=float(rest_data.get("rating", 0.0)),
            package_id=rest_data.get("package_id", "")
        )
        
        venue_id = rest_data.get("venue_id", "")
        setattr(restaurant, 'venue_id', venue_id)
        
        restaurant_packages.append(restaurant)
    
    return restaurant_packages

def fetch_filtered_variants(filter_data):
    """
    Fetch filtered restaurant variants from the backend API
    Include maxPerson parameter if provided
    """
    try:
        url = f"{BACKEND_BASE_URL}{FILTERED_VARIANTS_ENDPOINT}"
        
        response = requests.post(url, json=filter_data, timeout=120)  
        
        if response.status_code != 200:
            logger.error(f"Failed API response: {response.status_code} - {response.text}")
            return {'variants': [], 'error': f"Backend API error: {response.status_code}"}
        
        # Check if response is valid JSON
        try:
            data = response.json()
        except Exception as e:
            logger.error(f"Failed to parse JSON response: {e}")
            logger.error(f"Response content: {response.text[:200]}...")  # Log first 200 chars
            return {'variants': [], 'error': "Invalid JSON response from server"}
        
        # Validate that the response is a dictionary
        if not isinstance(data, dict):
            logger.error(f"Unexpected response format: {type(data).__name__}")
            return {'variants': [], 'error': f"Unexpected response format: expected dictionary, got {type(data).__name__}"}
        
        # Validate that variants exist in the response
        if 'variants' not in data:
            logger.warning("No 'variants' key in API response")
            return {'variants': []}
            
        # Validate that variants is a list
        if not isinstance(data['variants'], list):
            logger.error(f"'variants' is not a list: {type(data['variants']).__name__}")
            data['variants'] = []
            
        return data
        
    except requests.exceptions.Timeout:
        logger.error("Timeout error connecting to backend API")
        return {'variants': [], 'error': "Backend API request timed out"}
    except requests.exceptions.ConnectionError:
        logger.error("Connection error to backend API")
        return {'variants': [], 'error': "Could not connect to backend API"}
    except Exception as e:
        logger.error(f"Error in fetch_filtered_variants: {str(e)}")
        return {'variants': [], 'error': str(e)}

    
def fetch_user_requirements(job_id):
    """
    Fetch user requirements/customizations from the backend API
    Token is no longer required
    
    Args:
        job_id: ID of the job to fetch requirements for
        
    Returns:
        User requirement data
    """
    try:
        url = f"{BACKEND_BASE_URL}{USER_REQUIREMENTS_BASE_ENDPOINT}/{job_id}"
        
        response = requests.get(url)
        
        if response.status_code != 200:
            raise Exception(f"Failed to fetch user requirements: {response.status_code} - {response.text}")
        
        try:
            data = response.json()
            
            # Validate the response is a dictionary
            if not isinstance(data, dict):
                logger.error(f"User requirements API returned non-dictionary: {type(data).__name__}")
                return {"data": {}}
                
            return data
        except json.JSONDecodeError as e:
            logger.error(f"Failed to decode user requirements JSON: {e}")
            logger.error(f"Response content: {response.text[:200]}...")  
            return {"data": {}}
        
    except Exception as e:
        logger.error(f"Error in fetch_user_requirements: {str(e)}")
        return {"data": {}}
    
@app.route('/api/match-restaurants-integrated', methods=['POST'])
@handle_api_error  
def match_restaurants_integrated():
    """
    Integrated API endpoint that fetches data from backend APIs 
    and performs matching with updated parser functions
    Now includes service matching, item popularity analysis, and handles JSON data only with improved error handling
    """
    data = request.json
    
    if not isinstance(data, dict):
        return jsonify({
            'status': 'error',
            'message': 'Invalid request format'
        }), 400
    
    filter_data = data.get('filter_data', {})
    job_id = data.get('job_id', None)
    threshold = data.get('threshold', 0.75)
        
    if not filter_data:
        return jsonify({
            'status': 'error',
            'message': 'Missing filter_data in request'
        }), 400
    
    if not job_id:
        return jsonify({
            'status': 'error',
            'message': 'Missing job_id in request'
        }), 400
    
    restaurant_packages_data = fetch_filtered_variants(filter_data)
    
    if 'error' in restaurant_packages_data:
        return jsonify({
            'status': 'error',
            'message': 'Error fetching restaurant data',
            'details': restaurant_packages_data.get('error')
        }), 502
    
    if not isinstance(restaurant_packages_data, dict):
        return jsonify({
            'status': 'error',
            'message': f'Expected dictionary from fetch_filtered_variants, got {type(restaurant_packages_data).__name__}'
        }), 500

    adapted_restaurant_data = adapt_restaurant_data_updated(restaurant_packages_data)
    
    if not restaurant_packages_data or not restaurant_packages_data.get('variants'):
        return jsonify({
            'status': 'success',
            'message': 'No restaurants found matching your criteria',
            'matches': [],
            'total_restaurants': 0,
            'matched_restaurants': 0,
            'venue_matches': [],
            'item_popularity': {}
        })
   
    user_requirements_data = fetch_user_requirements(job_id)
    
    if 'error' in user_requirements_data:
        return jsonify({
            'status': 'error',
            'message': 'Error fetching user requirements',
            'details': user_requirements_data.get('error')
        }), 502
    
    if not isinstance(user_requirements_data, dict):
        return jsonify({
            'status': 'error',
            'message': f'Expected dictionary from fetch_user_requirements, got {type(user_requirements_data).__name__}'
        }), 500
    
    user_requirements = api_to_user_requirements(user_requirements_data, is_user_requirement=True)
    item_popularity = add_item_popularity_to_response(restaurant_packages_data)
    restaurant_packages = parse_restaurant_packages(adapted_restaurant_data)
    
    service_matcher = ServiceMatcher()
    
    user_services = service_matcher.extract_user_services(user_requirements_data)
    
    # Add item popularity analysis
    item_popularity = add_item_popularity_to_response(restaurant_packages_data)
    
    matcher = OptimizedRestaurantMatcher(threshold=threshold)
    match_results = matcher.score_restaurants(user_requirements, restaurant_packages)
    
    venue_heaps = {}
    simplified_results = []
    
    for result in match_results:
        match_percentage = round(result.overall_match * 100, 2)  
        venue_id = result.venue_id
        variant_id = result.restaurant_id
        
        variant_data = None
        for variant in restaurant_packages_data.get('variants', []):
            if isinstance(variant, dict) and variant.get("_id", "") == variant_id:
                variant_data = variant
                break
        
        service_match_result = {"match_percentage": 100.0, "matched_services": [], "unmatched_services": []}
        if variant_data and isinstance(variant_data, dict):
            try:
                venue_services = service_matcher.extract_venue_services(variant_data)
                service_match_result = service_matcher.calculate_service_match(venue_services, user_services)
            except Exception as e:
                logger.error(f"Error processing services for variant {variant_id}: {str(e)}")
        
        simplified_result = {
            'variant_id': result.restaurant_id,  
            'variant_name': result.restaurant_name,
            'match_percentage': match_percentage,  
            'service_match_percentage': service_match_result["match_percentage"],  
            'price': result.price,
            'unmet_requirements': result.unmet_requirements,
            'unmet_services': service_match_result["unmatched_services"],
            'over_100_categories': result.over_100_categories,  
            'package_id': result.package_id,
            'venue_id': venue_id
        }
        
        simplified_results.append(simplified_result)

        if venue_id:
            if venue_id not in venue_heaps:
                venue_heaps[venue_id] = []
    
            heapq.heappush(venue_heaps[venue_id], (-match_percentage, result.restaurant_id, simplified_result))
    
    venue_matches = []
    for venue_id, heap in venue_heaps.items():
        if heap:
            best_match = heapq.heappop(heap)
            
            venue_matches.append({
                'venue_id': venue_id,
                'match_percentage': round(best_match[2]['match_percentage'], 2), 
                'service_match_percentage': round(best_match[2]['service_match_percentage'], 2), 
                'best_variant_id': best_match[2]['variant_id'],
                'best_variant_name': best_match[2]['variant_name']
            })
    
    venue_matches.sort(key=lambda x: x['match_percentage'], reverse=True)
    
    return jsonify({
        'status': 'success',
        'matches': simplified_results,
        'venue_matches': venue_matches,
        'total_variants': len(restaurant_packages),
        'matched_variants': len(simplified_results),
<<<<<<< HEAD
        'item_popularity': item_popularity  # Added item popularity data
=======
        'item_popularity': item_popularity 
>>>>>>> 0707f4b5
    })
    
                                
@app.route('/health', methods=['GET'])
def health_check():
    """Simple health check endpoint"""
    return jsonify({'status': 'healthy'})

if __name__ == '__main__':
    app.run(host='0.0.0.0', port=PORT, debug=False)
 <|MERGE_RESOLUTION|>--- conflicted
+++ resolved
@@ -1619,11 +1619,7 @@
         'venue_matches': venue_matches,
         'total_variants': len(restaurant_packages),
         'matched_variants': len(simplified_results),
-<<<<<<< HEAD
         'item_popularity': item_popularity  # Added item popularity data
-=======
-        'item_popularity': item_popularity 
->>>>>>> 0707f4b5
     })
     
                                 
